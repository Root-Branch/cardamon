--- conflicted
+++ resolved
@@ -2,13 +2,8 @@
 
 use cardamon::{
     config::{self, ProcessToObserve},
-<<<<<<< HEAD
     data_access::LocalDAOService,
     run,
-=======
-    data_access::LocalDataAccessService,
-    init_config, run,
->>>>>>> 0526d3fd
 };
 use clap::{Parser, Subcommand};
 use sqlx::{migrate::MigrateDatabase, SqlitePool};
